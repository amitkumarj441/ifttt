--- conflicted
+++ resolved
@@ -28,7 +28,6 @@
 
 DB_CONFIG_PATH = os.path.expanduser('~/replica.my.cnf')  # Available by default on Labs
 
-<<<<<<< HEAD
 HT_DB_HOST = 's1.labsdb'  # The hashtag table is on the same server as the enwiki db replica
 HT_DB_NAME = 's52490__hashtags_p'
 
@@ -41,22 +40,15 @@
                                 use_unicode=False)
     return connection
 
-=======
-DB_CACHE = {}
->>>>>>> a26b3adf
 
 def run_query(query, query_params, lang):
     db_title = lang + 'wiki_p'
     db_host = lang + 'wiki.labsdb'
-    connection = DB_CACHE.get(lang)
-    if not connection:
-        connection = oursql.connect(db=db_title,
-                                    host=db_host,
-                                    read_default_file=DB_CONFIG_PATH,
-                                    charset=None,
-                                    use_unicode=False,
-                                    autoping=True)
-        DB_CACHE[lang] = connection
+    connection = oursql.connect(db=db_title,
+                                host=db_host,
+                                read_default_file=DB_CONFIG_PATH,
+                                charset=None,
+                                use_unicode=False)
     cursor = connection.cursor(oursql.DictCursor)
     cursor.execute(query, query_params)
     ret = cursor.fetchall()
